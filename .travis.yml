language:
  python
python:
  - "2.7"
  - "3.6"
install:
<<<<<<< HEAD
    pip install tox

script:
    tox
=======
  pip install tox-travis
script:
  tox
>>>>>>> c714966a
<|MERGE_RESOLUTION|>--- conflicted
+++ resolved
@@ -4,13 +4,6 @@
   - "2.7"
   - "3.6"
 install:
-<<<<<<< HEAD
-    pip install tox
-
-script:
-    tox
-=======
   pip install tox-travis
 script:
-  tox
->>>>>>> c714966a
+  tox